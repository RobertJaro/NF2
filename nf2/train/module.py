import copy
import logging

from pytorch_lightning import LightningModule
from torch.optim.lr_scheduler import ExponentialLR

from nf2.train.loss import *
from nf2.train.model import BModel, VectorPotentialModel, HeightTransformModel, MagnetoStaticModel, MagnetoStaticModelV2


class NF2Module(LightningModule):

    def __init__(self, validation_mapping, data_config, model_kwargs=None, loss_config=None,
                 lr_params={"start": 5e-4, "end": 5e-5, "iterations": 1e5},
                 coordinate_transform={"type": None},
                 meta_path=None, **kwargs):
        """
        The main module for training the neural field model.

        Args:
            validation_mapping (dict): Dictionary mapping validation dataset indices to data loader indices.
            dim (int): Dimension of the neural field model.
            loss_config (list): List of dictionaries containing the loss type and lambda value.
            lr_params (dict): Dictionary containing the start, end and iterations for the learning rate scheduler.
            meta_path (str): Path to a meta state file.
            use_positional_encoding (bool): Whether to use positional encoding.
            model (str): Model type, one of ['b', 'vector_potential', 'flux'].
            **kwargs: Additional keyword arguments.
        """
        super().__init__()
        model_kwargs = model_kwargs if model_kwargs is not None else {'type': 'b', 'dim': 256}
        # init model
        model_kwargs = copy.deepcopy(model_kwargs)
        model_type = model_kwargs.pop('type')
        if model_type == 'b':
            model = BModel(**model_kwargs)
        elif model_type == 'vector_potential':
            model = VectorPotentialModel(**model_kwargs)
        elif model_type == 'magneto_static':
            model = MagnetoStaticModel(**model_kwargs)
        elif model_type == 'magneto_static_v2':
            model = MagnetoStaticModelV2(**model_kwargs)
        else:
            raise ValueError(f"Invalid model: {model_type}, must be in ['b', 'vector_potential', 'flux']")

        # init coordinate mapping model
        coordinate_transform = copy.deepcopy(coordinate_transform)
        transform_type = coordinate_transform.pop('type')
        if transform_type is None or transform_type == 'none':
            transform_module = None
        elif transform_type == 'height':
            transform_module = HeightTransformModel(3, **coordinate_transform)
        else:
            raise ValueError(f"Invalid coordinate mapping model: {transform_type}")

        # load meta state
        if meta_path:
            state_dict = torch.load(meta_path)['model'].state_dict() \
                if meta_path.endswith('nf2') else torch.load(meta_path)['m']
            model.load_state_dict(state_dict)
            logging.info('Loaded meta state: %s' % meta_path)

        # init loss modules
        if loss_config is None:
            logging.info('Using default loss configuration')
            loss_config = [
                {"type": "boundary", "lambda": {"start": 1e3, "end": 1, "iterations": 1e5},
                 'ds_id': ['boundary_01', 'potential']},
                {"type": "force_free", "lambda": 1e-1},
                {"type": "divergence", "lambda": 1e-1},
            ]

        # mapping
        loss_module_mapping = {'boundary': BoundaryLoss, 'boundary_los_trv_azi': LosTrvAziBoundaryLoss,
                               'divergence': DivergenceLoss, 'force_free': ForceFreeLoss, 'potential': PotentialLoss,
<<<<<<< HEAD
                               'height': HeightLoss, 'NaNs': NaNLoss, 'radial': RadialLoss, 'min_height': MinHeightLoss,
                               'energy_gradient': EnergyGradientLoss, 'flux_preservation': FluxPreservationLoss,
                               'magneto_static': MagnetoStaticLoss, 'implicit_magnetostatic': ImplicitMagnetoStaticLoss,}
=======
                               'height': HeightLoss, 'NaNs': NaNLoss, 'radial': RadialLoss,
                               'min_height': MinHeightLoss, 'energy_gradient': EnergyGradientLoss, 'energy': EnergyLoss,
                               'flux_preservation': FluxPreservationLoss, 'magneto_static': MagnetoStaticLoss}
>>>>>>> 22baccd3
        # init lambdas and loss modules
        scheduled_lambdas = {}
        lambdas = {}
        loss_modules = {}
        loss_config = copy.deepcopy(loss_config)
        for config in loss_config:
            k = config.pop('type')
            l = config.pop('lambda')
            # update dataset id
            ds_id = config.pop('ds_id', 'all')
            config['ds_id'] = ds_id
            # update name
            name = config.pop('name', None)
            if name is None:
                ds_str = '_'.join(ds_id) if isinstance(ds_id, list) else ds_id
                name = f'{ds_str}--{k}' if ds_str != 'all' else k
            config['name'] = name
            if isinstance(l, dict):
                value = torch.tensor(l['start'], dtype=torch.float32)
                lt = 'exponential' if 'type' not in l else l['type']
                if lt == 'exponential':
                    gamma = torch.tensor((l['end'] / l['start']) ** (1 / l['iterations']), dtype=torch.float32)
                elif lt == 'linear':
                    gamma = torch.tensor((l['end'] - l['start']) / l['iterations'], dtype=torch.float32)
                else:
                    raise ValueError(f"Invalid lambda type: {lt}, must be in ['exponential', 'linear']")
                end = torch.tensor(l['end'], dtype=torch.float32)
                scheduled_lambdas[name] = {'gamma': gamma, 'end': end, 'type': lt}
            else:
                value = torch.tensor(l, dtype=torch.float32)
            assert name not in lambdas, f"Duplicate name for loss: {name}"
            lambdas[name] = value
            # additional kwargs
            loss_module = {name: loss_module_mapping[k](**config, **data_config)}
            loss_modules.update(loss_module)

        self.model = model
        self.transform_module = transform_module
        self.validation_mapping = validation_mapping
        self.lr_params = lr_params
        self.scheduled_lambdas = nn.ParameterDict(scheduled_lambdas)
        self.lambdas = nn.ParameterDict(lambdas)
        #
        self.validation_outputs = {}
        self.loss_modules = nn.ModuleDict(loss_modules)

    def configure_optimizers(self):
        parameters = list(self.model.parameters())
        if self.transform_module is not None:
            parameters += list(self.transform_module.parameters())
        if isinstance(self.lr_params, dict):
            lr_start = self.lr_params['start']
            lr_end = self.lr_params['end']
            iterations = self.lr_params['iterations']
        elif isinstance(self.lr_params, (float, int)):
            lr_start = self.lr_params
            lr_end = self.lr_params
            iterations = 1
            self.lr_params = {'start': lr_start, 'end': lr_end, 'iterations': iterations}
        else:
            raise ValueError(f"Invalid lr_params: {self.lr_params}, must be dict or float/int")
        optimizer = torch.optim.Adam(parameters, lr=lr_start)
        scheduler = ExponentialLR(optimizer, gamma=(lr_end / lr_start) ** (1 / iterations))

        return [optimizer], [scheduler]

    def training_step(self, batch, batch_nb):
        loader_keys = list(batch.keys())

        # set requires grad for coords
        for k in loader_keys:
            batch[k]['coords'].requires_grad = True

        # transform batch
        if self.transform_module is not None:
            batch = self.transform_module(batch)

        # concatenate all points
        coords = torch.cat([batch[k]['coords'] for k in loader_keys], 0)

        # forward step
        model_out = self.model(coords)
        model_out_keys = model_out.keys()

        # split back into dataloaders
        result_mapping = {}
        idx = 0
        for k in loader_keys:
            n_coords = batch[k]['coords'].shape[0]
            result_mapping[k] = {mk: model_out[mk][idx:idx + n_coords] for mk in model_out_keys}
            idx += n_coords

        state_dict = {k: {**result_mapping[k], **batch[k]} for k in loader_keys}

        # global state
        state_dict['all'] = {**model_out, 'coords': coords}

        loss_dict = {}
        for name, loss_module in self.loss_modules.items():
            ds_id = loss_module.ds_id
            if isinstance(ds_id, list):
                states = [state_dict[i] for i in ds_id]
                state_keys = states[0].keys()
                state = {k: torch.cat([s[k] for s in states]) for k in state_keys}
            else:
                state = state_dict[ds_id]
            loss = {name: loss_module(**state)}
            loss_dict.update(loss)
        total_loss = sum([self.lambdas[k] * loss_dict[k] for k in loss_dict.keys()])

        loss_dict['loss'] = total_loss
        return loss_dict

    @torch.no_grad()
    def on_train_batch_end(self, outputs, batch, batch_idx) -> None:
        # update lambda parameters and log
        for k in self.scheduled_lambdas.keys():
            param = self.lambdas[k]
            gamma = self.scheduled_lambdas[k]['gamma']
            if self.scheduled_lambdas[k]['type'] == 'exponential':
                if (gamma < 1 and param > self.scheduled_lambdas[k]['end']) or \
                        (gamma > 1 and param < self.scheduled_lambdas[k]['end']):
                    new_lambda = param * gamma
                    param.copy_(new_lambda)
            if self.scheduled_lambdas[k]['type'] == 'linear':
                if (gamma > 0 and param < self.scheduled_lambdas[k]['end']) or \
                        (gamma < 0 and param > self.scheduled_lambdas[k]['end']):
                    new_lambda = param + gamma
                    param.copy_(new_lambda)
            self.log('lambda_' + k, self.lambdas[k])
        # update learning rate
        scheduler = self.lr_schedulers()
        if scheduler.get_last_lr()[0] > self.lr_params['end']:
            scheduler.step()
        self.log('Learning Rate', scheduler.get_last_lr()[0])

        assert not torch.isnan(outputs['loss'].mean()), f"Loss is NaN. Check input data and run configuration."
        # log results to WANDB
        self.log("train", {k: v.mean() for k, v in outputs.items()})

    @torch.enable_grad()
    def validation_step(self, batch, batch_nb, dataloader_idx):
        coords = batch['coords']
        coords.requires_grad = True

        if self.transform_module is not None:
            if self.validation_mapping[dataloader_idx] in self.transform_module.validation_ds_id:
                batch = self.transform_module.transform_batch(batch)

        model_out = self.model(coords)

        jac_matrix = model_out['jac_matrix']
        dBx_dx = jac_matrix[:, 0, 0]
        dBy_dx = jac_matrix[:, 1, 0]
        dBz_dx = jac_matrix[:, 2, 0]
        dBx_dy = jac_matrix[:, 0, 1]
        dBy_dy = jac_matrix[:, 1, 1]
        dBz_dy = jac_matrix[:, 2, 1]
        dBx_dz = jac_matrix[:, 0, 2]
        dBy_dz = jac_matrix[:, 1, 2]
        dBz_dz = jac_matrix[:, 2, 2]
        #
        rot_x = dBz_dy - dBy_dz
        rot_y = dBx_dz - dBz_dx
        rot_z = dBy_dx - dBx_dy
        #
        j = torch.stack([rot_x, rot_y, rot_z], -1)
        div = torch.abs(dBx_dx + dBy_dy + dBz_dz)

        model_out['j'] = j
        model_out['div'] = div

        return {k: v.detach() for k, v in {**batch, **model_out}.items()}

    def validation_epoch_end(self, outputs_list):
        self.validation_outputs = {}  # reset validation outputs
        if len(outputs_list) == 0 or any([len(o) == 0 for o in outputs_list]):
            return  # skip invalid validation steps

        for i, outputs in enumerate(outputs_list):
            out_keys = outputs[0].keys()
            outputs = {k: torch.cat([o[k] for o in outputs]) for k in out_keys}
            self.validation_outputs[self.validation_mapping[i]] = outputs

    def on_load_checkpoint(self, checkpoint):
        state_dict = checkpoint['state_dict']
        # keep new lambdas
        for k, v in self.lambdas.items():
            if f"lambdas.{k}" not in state_dict:
                print(f'Add lambda {k}: {v.data}')
                state_dict[f'lambdas.{k}'] = v
                continue
            checkpoint_v = state_dict[f"lambdas.{k}"]
            if k in self.scheduled_lambdas or checkpoint_v == v:  # skip scheduled lambdas or same values
                continue
            print(f'Update lambda {k}: {checkpoint_v} --> {v.data}')
            state_dict[f'lambdas.{k}'] = v
        # remove old lambdas
        remove_keys = []
        for k, v in state_dict.items():
            if 'lambdas' in k and k.split('.')[1] not in self.lambdas.keys():
                print(f'Remove lambda: {k}')
                remove_keys.append(k)
        [state_dict.pop(k) for k in remove_keys]
        # remove old scheduled lambdas
        remove_keys = []
        for k, v in state_dict.items():
            if 'scheduled_lambdas' in k and k.split('.')[1] not in self.scheduled_lambdas.keys():
                print(f'Remove scheduled lambda: {k}')
                remove_keys.append(k)
        [state_dict.pop(k) for k in remove_keys]

        self.load_state_dict(state_dict, strict=False)
        self.validation_outputs = {}  # reset validation outputs


def save(save_path, nf2, data_module, config):
    save_state = {'model': nf2.model,
                  'config': config,
                  'data': data_module.config, }
    if nf2.transform_module is not None:
        save_state['transform_module'] = nf2.transform_module
    torch.save(save_state, save_path)<|MERGE_RESOLUTION|>--- conflicted
+++ resolved
@@ -73,15 +73,10 @@
         # mapping
         loss_module_mapping = {'boundary': BoundaryLoss, 'boundary_los_trv_azi': LosTrvAziBoundaryLoss,
                                'divergence': DivergenceLoss, 'force_free': ForceFreeLoss, 'potential': PotentialLoss,
-<<<<<<< HEAD
-                               'height': HeightLoss, 'NaNs': NaNLoss, 'radial': RadialLoss, 'min_height': MinHeightLoss,
-                               'energy_gradient': EnergyGradientLoss, 'flux_preservation': FluxPreservationLoss,
-                               'magneto_static': MagnetoStaticLoss, 'implicit_magnetostatic': ImplicitMagnetoStaticLoss,}
-=======
                                'height': HeightLoss, 'NaNs': NaNLoss, 'radial': RadialLoss,
                                'min_height': MinHeightLoss, 'energy_gradient': EnergyGradientLoss, 'energy': EnergyLoss,
-                               'flux_preservation': FluxPreservationLoss, 'magneto_static': MagnetoStaticLoss}
->>>>>>> 22baccd3
+                               'flux_preservation': FluxPreservationLoss, 'magneto_static': MagnetoStaticLoss,
+                               'implicit_magnetostatic': ImplicitMagnetoStaticLoss}
         # init lambdas and loss modules
         scheduled_lambdas = {}
         lambdas = {}
