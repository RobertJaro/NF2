--- conflicted
+++ resolved
@@ -14,7 +14,6 @@
 from nf2.loader.spherical import SphericalSeriesDataModule
 from nf2.train.mapping import load_callbacks
 from nf2.train.module import NF2Module, save
-<<<<<<< HEAD
 
 
 def run(base_path, data, meta_path, work_directory=None, logging={}, model={}, training={}, config=None):
@@ -170,75 +169,4 @@
 
 
 if __name__ == '__main__':
-    main()
-=======
-from nf2.train.data_loader import SHARPSeriesDataModule
-
-parser = argparse.ArgumentParser()
-parser.add_argument('--config', type=str, required=True,
-                    help='config file for the simulation')
-args = parser.parse_args()
-
-with open(args.config) as config:
-    info = json.load(config)
-    for key, value in info.items():
-        args.__dict__[key] = value
-
-base_path = args.base_path
-os.makedirs(base_path, exist_ok=True)
-
-# init logging
-wandb_id = args.logging['wandb_id'] if 'wandb_id' in args.logging else None
-wandb_logger = WandbLogger(project=args.logging['wandb_project'], name=args.logging['wandb_name'], offline=False,
-                           entity=args.logging['wandb_entity'], id=wandb_id, dir=base_path, log_model='all')
-wandb_logger.experiment.config.update(vars(args), allow_val_change=True)
-
-
-
-data_path = args.data['paths']
-hmi_p_files = sorted(glob.glob(os.path.join(data_path, '*Bp.fits')))  # x
-hmi_t_files = sorted(glob.glob(os.path.join(data_path, '*Bt.fits')))  # y
-hmi_r_files = sorted(glob.glob(os.path.join(data_path, '*Br.fits')))  # z
-err_p_files = sorted(glob.glob(os.path.join(data_path, '*Bp_err.fits')))  # x
-err_t_files = sorted(glob.glob(os.path.join(data_path, '*Bt_err.fits')))  # y
-err_r_files = sorted(glob.glob(os.path.join(data_path, '*Br_err.fits')))  # z
-
-data_paths = list(zip(hmi_p_files, err_p_files, hmi_t_files, err_t_files, hmi_r_files, err_r_files))
-
-# reload model training
-ckpts = sorted(glob.glob(os.path.join(base_path, '*.nf2')))
-meta_path = ckpts[-1] if len(ckpts) > 0 else args.meta_path  # reload last savepoint
-data_paths = data_paths[len(ckpts):]  # select remaining extrapolations
-
-if 'work_directory' not in args.data or args.data['work_directory'] is None:
-    args.data['work_directory'] = base_path
-data_module = SHARPSeriesDataModule(data_paths, **args.data)
-validation_settings = {'cube_shape': data_module.cube_dataset.coords_shape,
-                       'gauss_per_dB': args.data["b_norm"],
-                       'Mm_per_ds': args.data["Mm_per_pixel"] * args.data["spatial_norm"]}
-nf2 = NF2Module(validation_settings, meta_path=meta_path, **args.model, **args.training)
-
-# callback
-config = {'data': args.data, 'model': args.model, 'training': args.training}
-save_callback = LambdaCallback(on_train_epoch_end=lambda *args: save(
-    os.path.join(base_path, os.path.basename(data_paths[nf2.current_epoch][0]).split('.')[-3] + '.nf2'),
-    nf2.model, data_module, config, nf2.height_mapping_model))
-
-# general training parameters
-torch.set_float32_matmul_precision('medium')  # for A100 GPUs
-n_gpus = torch.cuda.device_count()
-
-trainer = Trainer(max_epochs=len(data_paths),
-                  logger=wandb_logger,
-                  devices=n_gpus,
-                  accelerator='gpu' if n_gpus >= 1 else None,
-                  strategy='dp' if n_gpus > 1 else None,  # ddp breaks memory and wandb
-                  num_sanity_val_steps=0, callbacks=[save_callback],
-                  gradient_clip_val=0.1, reload_dataloaders_every_n_epochs=1,
-                  check_val_every_n_epoch=args.training['check_val_every_n_epoch'] if 'check_val_every_n_epoch' in args.training else 1,)
-trainer.fit(nf2, data_module)
-
-
-def main(): # workaround for entry_points
-    pass
->>>>>>> 736cc535
+    main()