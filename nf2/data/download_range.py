--- conflicted
+++ resolved
@@ -22,7 +22,6 @@
 
     assert args.harp_num is not None or args.noaa_num is not None, 'Either harp_num or noaa_num must be provided'
 
-<<<<<<< HEAD
     os.makedirs(args.download_dir, exist_ok=True)
     client = drms.Client(email=(args.email), verbose=True)
 
@@ -42,11 +41,6 @@
 
 if __name__ == '__main__':
     main()
-=======
-os.makedirs(args.download_dir, exist_ok=True)
-client = drms.Client(email=(args.email), verbose=True)
-download_HARP_series(args.harpnum, parse(args.t_start), args.duration, args.download_dir, client, args.series, download_error=args.no_error)
 
 def main(): # workaround for entry_points
-    pass
->>>>>>> 736cc535
+    pass