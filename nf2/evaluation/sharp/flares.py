--- conflicted
+++ resolved
@@ -41,8 +41,6 @@
     euv_map = Map(integrated_euv * time, ref_wcs)
     return euv_map
 
-
-<<<<<<< HEAD
 if __name__ == '__main__':
     parser = argparse.ArgumentParser(description='Convert NF2 file to VTK.')
     parser.add_argument('--nf2_path', type=str, help='path to the directory of the NF2 files')
@@ -170,155 +168,4 @@
     plt.tight_layout()
     plt.savefig(os.path.join(args.result_path, f'energy_{start_time.isoformat("T", timespec="minutes")}'), dpi=300,
                 transparent=True)
-    plt.close()
-=======
-# if __name__ == '__main__':
-parser = argparse.ArgumentParser(description='Convert NF2 file to VTK.')
-parser.add_argument('--nf2_path', type=str, help='path to the directory of the NF2 files')
-parser.add_argument('--result_path', type=str, help='path to the output directory', required=False, default=None)
-parser.add_argument('--email', type=str, help='email for the DRMS client', required=True)
-parser.add_argument('--date_range', nargs=3, type=str, required=True)
-args = parser.parse_args()
-
-nf2_files = sorted(glob.glob(args.nf2_path))
-result_path = args.result_path
-os.makedirs(result_path, exist_ok=True)
-
-dates = [parse(os.path.basename(nf2_file).split('.')[0][:-4].replace('_', 'T')) for nf2_file in nf2_files]
-dates = np.array(dates)
-
-start_time = parse(args.date_range[0])
-end_time = parse(args.date_range[1])
-peak_time = parse(args.date_range[2])
-
-client = drms.Client(email=args.email)
-euv_files = download_euv(start_time=start_time, end_time=end_time,
-                         dir=result_path, client=client, channel=94)
-
-filter_dates = (dates > (start_time - timedelta(minutes=12))) & \
-               (dates < (end_time + timedelta(minutes=12)))
-# filter_dates = (dates > start_time) & (dates < end_time)
-flare_nf2_files = np.array(nf2_files)[filter_dates]
-
-model_1 = CartesianOutput(flare_nf2_files[0])
-out_1 = model_1.load_cube(height_range=[0, 20], Mm_per_pixel=0.72)
-free_energy_1 = get_free_mag_energy(out_1['b'].value, progress=False) * (u.erg / u.cm ** 3)
-energy_1 = energy(out_1['b'].value) * (u.erg / u.cm ** 3)
-
-model_2 = CartesianOutput(flare_nf2_files[-1])
-out_2 = model_2.load_cube(height_range=[0, 20], Mm_per_pixel=0.72)
-free_energy_2 = get_free_mag_energy(out_2['b'].value, progress=False) * (u.erg / u.cm ** 3)
-energy_2 = energy(out_2['b'].value) * (u.erg / u.cm ** 3)
-
-Mm_per_pix = out_1['Mm_per_pixel'] * u.Mm
-
-released_energy = -np.clip(energy_1 - energy_2, a_min=None, a_max=0)
-released_energy_map = (released_energy.sum(2) * Mm_per_pix).to_value(u.erg / u.cm ** 2)
-released_energy_map[released_energy_map < 1e11] = np.nan
-total_released_energy = (released_energy.sum() * Mm_per_pix ** 3).to_value(u.erg)
-
-energy_diff = (energy_2 - energy_1).sum() * Mm_per_pix ** 3
-energy_diff = energy_diff.to_value(u.erg)
-free_energy_diff = (free_energy_2 - free_energy_1).sum() * Mm_per_pix ** 3
-free_energy_diff = free_energy_diff.to_value(u.erg)
-
-with open(os.path.join(args.result_path, f'{start_time.isoformat("T", timespec="minutes")}.txt'), 'w') as f:
-    f.write(f'Total released energy: {total_released_energy:.2e} erg\n')
-    f.write(f'Total energy difference: {energy_diff:.2e} erg\n')
-    f.write(f'Total free energy difference: {free_energy_diff:.2e} erg\n')
-
-integrated_currents_1 = (np.linalg.norm(out_1['j'], axis=-1).sum(2) * Mm_per_pix).to_value(u.G * u.cm / u.s)
-integrated_currents_2 = (np.linalg.norm(out_2['j'], axis=-1).sum(2) * Mm_per_pix).to_value(u.G * u.cm / u.s)
-
-euv_map = get_integrated_euv_map(list(euv_files), model_1.wcs[0])
-[os.remove(f) for f in euv_files]
-
-extent = (0, released_energy_map.shape[0] * Mm_per_pix.to_value(u.Mm), 0,
-          released_energy_map.shape[1] * Mm_per_pix.to_value(u.Mm))
-
-fig, axs = plt.subplots(1, 3, figsize=(12, 3))
-
-ax = axs[0]
-im = ax.imshow(euv_map.data, origin='lower', cmap='sdoaia94', norm=LogNorm(np.percentile(euv_map.data, 10)),
-               extent=extent)
-# ax.set_title('Integrated EUV SDO/AIA 94 $\AA$')
-divider = make_axes_locatable(ax)
-cax = divider.append_axes("right", size="3%", pad=0.05)
-fig.colorbar(im, cax=cax, label='AIA 94 $\AA$ [DN]')
-ax.contour(released_energy_map.T, levels=[1e12], colors='red', linewidths=1, extent=extent)
-
-ax = axs[1]
-free_energy_map = (free_energy_2.sum(2) * Mm_per_pix).to_value(u.erg / u.cm ** 2)
-im = ax.imshow(free_energy_map.T, origin='lower', cmap='jet', extent=extent, norm=LogNorm(1e11, 3e13))
-divider = make_axes_locatable(ax)
-cax = divider.append_axes("right", size="3%", pad=0.05)
-fig.colorbar(im, cax=cax, label='E$_{free}$ [erg / cm$^2$]')
-
-ax = axs[2]
-im = ax.imshow(released_energy_map.T, origin='lower', cmap='jet', extent=extent, norm=LogNorm(1e11, 3e13))
-divider = make_axes_locatable(ax)
-cax = divider.append_axes("right", size="3%", pad=0.05)
-fig.colorbar(im, cax=cax, label='$\Delta$ E [erg / cm$^2$]')
-
-plt.tight_layout()
-plt.savefig(os.path.join(args.result_path, f'fl_{start_time.isoformat("T", timespec="minutes")}'), dpi=300,
-            transparent=True)
-plt.close()
-
-Mm_per_ds = model_1.Mm_per_ds
-cond = (dates > (start_time - timedelta(hours=2))) & \
-       (dates < (end_time + timedelta(minutes=60)))
-# filter_dates = (dates > start_time) & (dates < end_time)
-series_nf2_files = np.array(nf2_files)[cond]
-series_dates = dates[cond]
-
-energies = []
-free_energies = []
-for f in series_nf2_files:
-    model = CartesianOutput(f)
-    out = model.load_cube(height_range=[0, 20], Mm_per_pixel=0.72)
-    e_free = get_free_mag_energy(out['b'].to_value(u.G)) * (u.erg / u.cm ** 3)
-    e = energy(out['b'].to_value(u.G)) * (u.erg / u.cm ** 3)
-    #
-    total_e = e.sum() * (out['Mm_per_pixel'] * u.Mm) ** 3
-    total_e_free = e_free.sum() * (out['Mm_per_pixel'] * u.Mm) ** 3
-    #
-    energies.append(total_e.to_value(u.erg))
-    free_energies.append(total_e_free.to_value(u.erg))
-
-date_format = DateFormatter('%d-%H:%M')
-fig, ax1 = plt.subplots(1, 1, figsize=(7, 3))
-
-color = 'tab:blue'
-ax1.set_ylabel('E [10$^{32}$ erg]', fontdict={'size': 16}, color=color)
-l1 = ax1.plot(series_dates, np.array(energies) * 1e-32, color=color, label='Magnetic Energy')
-ax1.tick_params(axis='y', labelcolor=color)
-
-ax2 = ax1.twinx()  # instantiate a second Axes that shares the same x-axis
-
-color = 'tab:red'
-ax2.set_ylabel('E$_{free}$ [10$^{32}$ erg]', fontdict={'size': 16}, color=color)
-l2 = ax2.plot(series_dates, np.array(free_energies) * 1e-32, color=color, label='Free Magnetic Energy')
-ax2.tick_params(axis='y', labelcolor=color)
-
-ax1.set_xlim(series_dates[0], series_dates[-1])
-ax1.axvspan(xmin=start_time, xmax=end_time, color='orange', alpha=0.5)
-ax1.set_xticks([series_dates[1], peak_time, series_dates[-2]])
-ax1.xaxis.set_major_formatter(date_format)
-ax1.axvline(x=peak_time, color='black', linestyle='--')
-
-# legend in forground fancy and transparent
-ax1.legend(l1 + l2, [l.get_label() for l in l1 + l2],
-           loc='upper left', fancybox=True, framealpha=0.8)
-ax1.set_zorder(1)
-
-# change font size of ticks
-ax1.tick_params(axis='x', labelsize=16)
-ax1.tick_params(axis='y', labelsize=16)
-ax2.tick_params(axis='y', labelsize=16)
-
-fig.tight_layout()
-plt.savefig(os.path.join(args.result_path, f'energy_{start_time.isoformat("T", timespec="minutes")}'), dpi=300,
-            transparent=True)
-plt.close()
->>>>>>> 930be32c
+    plt.close()